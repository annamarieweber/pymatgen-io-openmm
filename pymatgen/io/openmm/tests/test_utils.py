import numpy as np
import parmed
import pytest
import openff.toolkit.topology

import pymatgen
import openmm
from openff.toolkit.typing.engines import smirnoff

# openmm
from openmm.unit import elementary_charge
from openmm.openmm import NonbondedForce

from pymatgen.io.openmm.inputs import TopologyInput, StateInput
from pymatgen.io.openmm.utils import (
    get_box,
    smile_to_molecule,
    smile_to_parmed_structure,
    n_mols_from_mass_ratio,
    n_mols_from_volume_ratio,
    n_solute_from_molarity,
    calculate_molarity,
    get_atom_map,
    infer_openff_mol,
    order_molecule_like_smile,
    get_coordinates,
    get_openmm_topology,
    add_mol_charges_to_forcefield,
    assign_charges_to_mols,
    parameterize_system,
<<<<<<< HEAD
    smiles_in_topology,
    get_obmol,
=======
    smiles_to_atom_type_array,
    smiles_to_resname_array,
    xyz_to_molecule,
>>>>>>> 879dc817
)

from pymatgen.io.openmm.tests.datafiles import (
    FEC_r_xyz,
    PF6_xyz,
    trimer_txt,
    trimer_pdb,
    CCO_xyz,
    CCO_charges,
    FEC_s_xyz,
    FEC_charges,
    Li_charges,
    PF6_charges,
    alchemy_input_set_path,
)


def test_xyz_to_molecule():
    # TODO: add test
    return


def test_smiles_to_atom_type_array():
    smiles = {"O": 5, "CCO": 2}
    atom_type_array = smiles_to_atom_type_array(smiles)
    assert atom_type_array[0] == 0
    assert atom_type_array[15] == 3


def test_smiles_to_resname_array():
    smiles = {"O": 5, "CCO": 2}
    resname_array = smiles_to_resname_array(smiles)
    assert resname_array[0] == "O"
    assert resname_array[15] == "CCO"


def test_get_box():
    box = get_box({"O": 200, "CCO": 20}, 1)
    assert isinstance(box, list)
    assert len(box) == 6
    np.testing.assert_almost_equal(box[0:3], 0, 2)
    np.testing.assert_almost_equal(box[3:6], 19.59, 2)


def test_smile_to_parmed_structure():
    struct1 = smile_to_parmed_structure("CCO")
    assert isinstance(struct1, parmed.Structure)
    assert len(struct1.atoms) == 9
    assert len(struct1.residues) == 1
    assert len(struct1.bonds) == 8
    struct2 = smile_to_parmed_structure("O")
    assert len(struct2.atoms) == 3
    assert len(struct2.residues) == 1
    assert len(struct2.bonds) == 2
    struct3 = smile_to_parmed_structure("O=C1OC[C@H](F)O1")
    assert len(struct3.atoms) == 10
    assert len(struct3.residues) == 1
    assert len(struct3.bonds) == 10


def test_smile_to_molecule():
    mol = smile_to_molecule("CCO")
    assert isinstance(mol, pymatgen.core.structure.Molecule)
    assert len(mol.sites) == 9


def test_counts_from_mass_ratio():
    n_mols = n_mols_from_mass_ratio(600, ["O", "CCO"], [10, 1])
    np.testing.assert_allclose(n_mols, [577, 23])


def test_n_mols_from_volume_ratio():
    n_mols = n_mols_from_volume_ratio(600, ["O", "CCO"], [10, 1], [1, 0.79])
    np.testing.assert_allclose(n_mols, [582, 18])


def test_n_solute_from_molarity():
    nm3_to_L = 1e-24
    n_solute = n_solute_from_molarity(1, 2**3 * nm3_to_L)
    np.testing.assert_allclose(n_solute, 5)
    n_solute = n_solute_from_molarity(1, 4**3 * nm3_to_L)
    np.testing.assert_allclose(n_solute, 39)


def test_calculate_molarity():
    nm3_to_L = 1e-24
    np.testing.assert_almost_equal(calculate_molarity(4**3 * nm3_to_L, 39), 1, decimal=1)


@pytest.mark.parametrize(
    "xyz_path, smile, map_values",
    [
        (CCO_xyz, "CCO", [0, 1, 2, 3, 4, 5, 6, 7, 8]),
        (FEC_r_xyz, "O=C1OC[C@@H](F)O1", [0, 1, 2, 3, 4, 6, 7, 9, 8, 5]),
        (FEC_s_xyz, "O=C1OC[C@H](F)O1", [0, 1, 2, 3, 4, 6, 7, 9, 8, 5]),
        (PF6_xyz, "F[P-](F)(F)(F)(F)F", [1, 0, 2, 3, 4, 5, 6]),
    ],
)
def test_get_atom_map(xyz_path, smile, map_values):
    mol = pymatgen.core.Molecule.from_file(xyz_path)
    inferred_mol = infer_openff_mol(mol)
    openff_mol = openff.toolkit.topology.Molecule.from_smiles(smile)
    isomorphic, atom_map = get_atom_map(inferred_mol, openff_mol)
    assert isomorphic
    assert map_values == list(atom_map.values())


@pytest.mark.parametrize(
    "xyz_path, n_atoms, n_bonds",
    [
        (CCO_xyz, 9, 8),
        (FEC_r_xyz, 10, 10),
        (FEC_s_xyz, 10, 10),
        (PF6_xyz, 7, 6),
    ],
)
def test_infer_openff_mol(xyz_path, n_atoms, n_bonds):
    mol = pymatgen.core.Molecule.from_file(xyz_path)
    openff_mol = infer_openff_mol(mol)
    assert isinstance(openff_mol, openff.toolkit.topology.Molecule)
    assert openff_mol.n_atoms == n_atoms
    assert openff_mol.n_bonds == n_bonds


@pytest.mark.parametrize(
    "xyz_path, smile, atomic_numbers",
    [
        (CCO_xyz, "CCO", (6, 6, 8, 1, 1, 1, 1, 1, 1)),
        (PF6_xyz, "F[P-](F)(F)(F)(F)F", (9, 15, 9, 9, 9, 9, 9)),
    ],
)
def test_order_molecule_like_smile(xyz_path, smile, atomic_numbers):
    mol = pymatgen.core.Molecule.from_file(xyz_path)
    ordered_mol = order_molecule_like_smile(smile, mol)
    np.testing.assert_almost_equal(ordered_mol.atomic_numbers, atomic_numbers)


def test_get_coordinates():
    coordinates = get_coordinates({"O": 200, "CCO": 20}, [0, 0, 0, 19.59, 19.59, 19.59], 1, {})
    assert isinstance(coordinates, np.ndarray)
    assert len(coordinates) == 780
    assert np.min(coordinates) > -0.2
    assert np.max(coordinates) < 19.8
    assert coordinates.size == 780 * 3


def test_get_coordinates_added_geometry():
    pf6_geometry = xyz_to_molecule(PF6_xyz)
    coordinates = get_coordinates(
        {"F[P-](F)(F)(F)(F)F": 1},
        [0, 0, 0, 3, 3, 3],
        1,
        smile_geometries={"F[P-](F)(F)(F)(F)F": pf6_geometry},
    )
    assert len(coordinates) == 7
    np.testing.assert_almost_equal(np.linalg.norm(coordinates[1] - coordinates[4]), 1.6)
    with open(trimer_txt) as file:
        trimer_smile = file.read()
    trimer_geometry = xyz_to_molecule(trimer_pdb)
    coordinates = get_coordinates(
        {trimer_smile: 1},
        [0, 0, 0, 20, 20, 20],
        1,
        smile_geometries={trimer_smile: trimer_geometry},
    )
    assert len(coordinates) == 217


def test_get_openmm_topology():
    topology = get_openmm_topology({"O": 200, "CCO": 20})
    assert isinstance(topology, openmm.app.Topology)
    assert topology.getNumAtoms() == 780
    assert topology.getNumResidues() == 220
    assert topology.getNumBonds() == 560
    ethanol_smile = "CCO"
    fec_smile = "O=C1OC[C@H](F)O1"
    topology = get_openmm_topology({ethanol_smile: 50, fec_smile: 50})
    assert topology.getNumAtoms() == 950


def test_get_obmol():
    obmol = get_obmol({"O": 200, "CCO": 20})
    return obmol


def test_smiles_in_topology():
    topology = get_openmm_topology({"O": 200, "CCO": 20})
    unique_smiles = smiles_in_topology(topology)
    assert set(unique_smiles) == {"CCO", "O"}
    topology2_path = alchemy_input_set_path / "topology.pdb"
    state_path = alchemy_input_set_path / "state.xml"
    state = StateInput.from_file(state_path).get_state()
    positions = state.getPositions(asNumpy=True)._value
    topology2 = TopologyInput.from_file(topology2_path).get_topology()
    unique_smiles = smiles_in_topology(topology2, positions)
    assert set(unique_smiles) == {"CCO", "O", "CC(=O)O"}


@pytest.mark.parametrize(
    "charges_path, smile, atom_values",
    [
        (Li_charges, "[Li+]", [0]),
        (CCO_charges, "CCO", [0, 1, 2, 3, 4, 5, 6, 7, 8]),
        (FEC_charges, "O=C1OC[C@@H](F)O1", [0, 1, 2, 3, 4, 6, 7, 8, 9, 5]),
        (FEC_charges, "O=C1OC[C@H](F)O1", [0, 1, 2, 3, 4, 6, 7, 8, 9, 5]),
        (PF6_charges, "F[P-](F)(F)(F)(F)F", [1, 0, 2, 3, 4, 5, 6]),
    ],
)
def test_add_mol_charges_to_forcefield(charges_path, smile, atom_values):
    charges = np.load(charges_path)
    openff_mol = openff.toolkit.topology.Molecule.from_smiles(smile)
    atom_map = {i: j for i, j in enumerate(atom_values)}  # this saves some space
    mapped_charges = np.array([charges[atom_map[i]] for i in range(len(charges))])
    openff_mol.partial_charges = mapped_charges * elementary_charge
    forcefield = smirnoff.ForceField("openff_unconstrained-2.0.0.offxml")
    add_mol_charges_to_forcefield(forcefield, openff_mol)
    topology = openff_mol.to_topology()
    system = forcefield.create_openmm_system(topology)
    for force in system.getForces():
        if type(force) == NonbondedForce:
            expected = np.array([force.getParticleParameters(i)[0]._value for i in range(force.getNumParticles())])
            np.testing.assert_allclose(expected, mapped_charges, atol=0.01)


def test_assign_charges_to_mols():
    # set up partial charges
    ethanol_mol = pymatgen.core.Molecule.from_file(CCO_xyz)
    fec_mol = pymatgen.core.Molecule.from_file(FEC_s_xyz)
    ethanol_charges = np.load(CCO_charges)
    fec_charges = np.load(FEC_charges)
    partial_charges = [(ethanol_mol, ethanol_charges), (fec_mol, fec_charges)]
    # set up force field
    ethanol_smile = "CCO"
    fec_smile = "O=C1OC[C@H](F)O1"
    openff_forcefield = smirnoff.ForceField("openff_unconstrained-2.0.0.offxml")
    charged_mols = assign_charges_to_mols(
        [ethanol_smile, fec_smile],
        "am1bcc",
        {},
        partial_charges,
    )
    openff_forcefield_scaled = smirnoff.ForceField("openff_unconstrained-2.0.0.offxml")
    charged_mols_scaled = assign_charges_to_mols(
        [ethanol_smile, fec_smile],
        "am1bcc",
        {ethanol_smile: 0.9, fec_smile: 0.9},
        partial_charges,
    )
    # construct a System to make testing easier
    topology = get_openmm_topology({ethanol_smile: 50, fec_smile: 50})
    openff_topology = openff.toolkit.topology.Topology.from_openmm(topology, charged_mols)
    openff_topology_scaled = openff.toolkit.topology.Topology.from_openmm(topology, charged_mols_scaled)
    system = openff_forcefield.create_openmm_system(
        openff_topology,
        charge_from_molecules=charged_mols,
    )
    system_scaled = openff_forcefield_scaled.create_openmm_system(
        openff_topology_scaled,
        charge_from_molecules=charged_mols_scaled,
    )
    # ensure that all forces are from our assigned force field
    # this does not ensure correct ordering, as we already test that with
    # other methods
    fec_charges_reordered = fec_charges[[0, 1, 2, 3, 4, 6, 7, 8, 9, 5]]
    full_partial_array = np.append(np.tile(ethanol_charges, 50), np.tile(fec_charges_reordered, 50))
    for force in system.getForces():
        if type(force) == NonbondedForce:
            charge_array = np.zeros(force.getNumParticles())
            for i in range(len(charge_array)):
                charge_array[i] = force.getParticleParameters(i)[0]._value
    np.testing.assert_allclose(full_partial_array, charge_array, atol=0.0001)
    for force in system_scaled.getForces():
        if type(force) == NonbondedForce:
            charge_array = np.zeros(force.getNumParticles())
            for i in range(len(charge_array)):
                charge_array[i] = force.getParticleParameters(i)[0]._value
    np.testing.assert_allclose(full_partial_array * 0.9, charge_array, atol=0.0001)


def test_parameterize_system():
    # TODO: add test here to see if I am adding charges?
    topology = get_openmm_topology({"O": 200, "CCO": 20})
    smile_strings = ["O", "CCO"]
    box = [0, 0, 0, 19.59, 19.59, 19.59]
    force_field = "Sage"
    partial_charge_method = "am1bcc"
    system = parameterize_system(
        topology,
        smile_strings,
        box,
        force_field=force_field,
        partial_charge_method=partial_charge_method,
        partial_charge_scaling={},
        partial_charges=[],
    )
    assert system.getNumParticles() == 780
    assert system.usesPeriodicBoundaryConditions()


# @pytest.mark.parametrize(
#
# )


@pytest.mark.parametrize("w_ff, sm_ff", [("spce", "gaff"), ("spce", "sage"), ("tip3p", "gaff")])
def test_parameterize_mixed_forcefield_system(w_ff, sm_ff):
    # TODO: test with charges
    # TODO: periodic boundaries assertion
    # TODO: assert forcefields assigned correctly
    topology = get_openmm_topology({"O": 200, "CCO": 20})
    smile_strings = ["O", "CCO"]
    box = [0, 0, 0, 19.59, 19.59, 19.59]
    force_field = {"O": w_ff, "CCO": sm_ff}
    partial_charge_method = "am1bcc"
    system = parameterize_system(
        topology,
        smile_strings,
        box,
        force_field=force_field,
        partial_charge_method=partial_charge_method,
        partial_charge_scaling={},
        partial_charges=[],
    )
    assert len(system.getForces()) > 0
    wforce = system.getForces()[0].getBondParameters(0)
    notwforce = system.getForces()[0].getBondParameters(401)
    assert wforce != notwforce
    assert system.getNumParticles() == 780
    assert system.usesPeriodicBoundaryConditions()


@pytest.mark.parametrize("modela, modelb", [("spce", "tip3p"), ("amber14/tip3p.xml", "amber14/tip3pfb.xml")])
def test_water_models(modela, modelb):
    topology = get_openmm_topology({"O": 200})
    smile_strings = ["O"]
    box = [0, 0, 0, 19.59, 19.59, 19.59]
    force_field_a = {"O": modela}
    partial_charge_method = "am1bcc"
    system_a = parameterize_system(
        topology,
        smile_strings,
        box,
        force_field=force_field_a,
        partial_charge_method=partial_charge_method,
        partial_charge_scaling={},
        partial_charges=[],
    )
    force_field_b = {"O": modelb}
    partial_charge_method = "am1bcc"
    system_b = parameterize_system(
        topology,
        smile_strings,
        box,
        force_field=force_field_b,
        partial_charge_method=partial_charge_method,
        partial_charge_scaling={},
        partial_charges=[],
    )
    force_a = system_a.getForces()[0].getBondParameters(0)
    force_b = system_b.getForces()[0].getBondParameters(0)
    # assert rOH is different for two different water models
    assert force_a[2] != force_b[2]<|MERGE_RESOLUTION|>--- conflicted
+++ resolved
@@ -2,7 +2,6 @@
 import parmed
 import pytest
 import openff.toolkit.topology
-
 import pymatgen
 import openmm
 from openff.toolkit.typing.engines import smirnoff
@@ -28,14 +27,11 @@
     add_mol_charges_to_forcefield,
     assign_charges_to_mols,
     parameterize_system,
-<<<<<<< HEAD
-    smiles_in_topology,
-    get_obmol,
-=======
     smiles_to_atom_type_array,
     smiles_to_resname_array,
     xyz_to_molecule,
->>>>>>> 879dc817
+    smiles_in_topology,
+    get_obmol,
 )
 
 from pymatgen.io.openmm.tests.datafiles import (
