"""
Concrete implementations of InputGenerators for the OpenMM IO.
"""

# base python
from pathlib import Path
from typing import Dict, List, Optional, Union

import json
from monty.json import MontyEncoder


# scipy
import numpy as np

# openff
import openff
import openff.toolkit as tk

# openmm
from openmm.unit import kelvin, picoseconds, angstrom, elementary_charge
from openmm.openmm import (
    Context,
    LangevinMiddleIntegrator,
)

# pymatgen
import pymatgen.core
from pymatgen.io.core import InputGenerator
from pymatgen.io.openmm.inputs import (
    TopologyInput,
    SystemInput,
    IntegratorInput,
    StateInput,
)
<<<<<<< HEAD
from pymatgen.io.openmm.sets import OpenMMSet, OpenMMAlchemySet
=======
from pymatgen.io.openmm.schema import InputMoleculeSpec
from pymatgen.io.openmm.sets import OpenMMSet
>>>>>>> 49f73782
from pymatgen.io.openmm.utils import (
    get_box,
    get_coordinates,
    smiles_to_atom_type_array,
    smiles_to_resname_array,
    get_atom_map,
    parameterize_w_interchange,
    get_openff_topology,
    infer_openff_mol,
)
from pymatgen.io.openmm.alchemy_utils import AlchemicalReaction


__author__ = "Orion Cohen, Ryan Kingsbury"
__version__ = "1.0"
__maintainer__ = "Orion Cohen"
__email__ = "orion@lbl.gov"
__date__ = "Nov 2021"


# noinspection PyMethodOverriding
class OpenMMSolutionGen(InputGenerator):
    """
    Generator for an OpenMM InputSet.

    This class is designed for generating simulations of mixed molecular systems. Starting with
    only SMILEs and counts, this class can generate a valid InputSet for a wide variety of
    molecular systems. Currently only the Sage force field is supported.

    This class is only compatible with the Langevin Middle Integrator. To use a different
    integrator, you can first generate the system with OpenMMSolutionGen and then add
    a different integrator to the OpenMMInputSet.
    """

    def __init__(
        self,
        default_force_field: Union[str, Dict[str, str]] = "sage",
        temperature: float = 298,
        step_size: float = 0.001,
        friction_coefficient: int = 1,
        default_charge_method: str = "am1bcc",
        packmol_random_seed: int = -1,
        packmol_timeout: int = 30,
        topology_file: Union[str, Path] = "topology.pdb",
        system_file: Union[str, Path] = "system.xml",
        integrator_file: Union[str, Path] = "integrator.xml",
        state_file: Union[str, Path] = "state.xml",
    ):
        """
        Instantiates an OpenMMSolutionGen.

        Args:
            default_force_field: force field for parameterization, currently supported Force Fields: 'Sage'.
            temperature: the temperature to be added to the integrator (Kelvin).
            step_size: the step size of the simulation (picoseconds).
            friction_coefficient: the friction coefficient which couples the system to
                the heat bath (inverse picoseconds).
            default_charge_method: Any partial charge method supported by OpenFF Molecule.assign_partial_charges.
                "am1bcc" is recommended for small molecules, "mmff94" is recommended for large molecules.
            partial_charge_scaling: A dictionary of partial charge scaling for particular species. Keys
            are SMILEs and values are the scaling factor.
            partial_charges: A list of tuples, where the first element of each tuple is a molecular
                geometry and the second element is an array of charges. The geometry can be a
                pymatgen.Molecule or a path to an xyz file. The geometry and charges must have the
                same atom ordering.
            initial_geometries: A dictionary where the keys are smiles and the values are
                pymatgen.Molecules or a path to a file with xyz information.
            smile_names: A dictionary of smiles and common names.
            packmol_random_seed: The random seed for Packmol. If -1, a random seed will be generated.
            packmol_timeout: the number of seconds to wait for packmol to finish before
                raising an Error.
            topology_file: Location to save the Topology PDB.
            system_file: Location to save the System xml.
            integrator_file: Location to save the Integrator xml.
            state_file: Location to save the State xml.
        """
        self.default_force_field = default_force_field
        self.temperature = temperature
        self.step_size = step_size
        self.friction_coefficient = friction_coefficient
        self.default_charge_method = default_charge_method
        self.packmol_random_seed = packmol_random_seed
        self.packmol_timeout = packmol_timeout
        self.topology_file = topology_file
        self.system_file = system_file
        self.integrator_file = integrator_file
        self.state_file = state_file

    def _get_input_settings(
        self,
        mol_specs: List[Dict[str, Union[str, int, tk.Molecule]]],
        box: List[float],
    ) -> Dict:
        openff_counts = {spec["openff_mol"]: spec["count"] for spec in mol_specs}
        atom_types = smiles_to_atom_type_array(openff_counts)
        atom_resnames = smiles_to_resname_array(mol_specs)
        # TODO: add mol_specs
        settings_dict = {
            "box": box,
            "force_field": self.default_force_field,
            "temperature": self.temperature,
            "step_size": self.step_size,
            "friction_coefficient": self.friction_coefficient,
            "partial_charge_method": self.default_charge_method,
            "atom_types": atom_types,
            "atom_resnames": atom_resnames,
        }
        return settings_dict

    def get_input_set(
        self,
        input_mol_dicts: List[Union[Dict, InputMoleculeSpec]],
        density: Optional[float] = None,
        box: Optional[List[float]] = None,
    ):
        # coerce all input_mol_dicts to InputMoleculeSpec
        input_mol_specs = []
        for mol_dict in input_mol_dicts:
            if isinstance(mol_dict, dict):
                input_mol_specs.append(InputMoleculeSpec(**mol_dict))
            else:
                input_mol_specs.append(mol_dict)

        # assert uniqueness of smiles in mol_specs
        smiles = [mol_spec.smile for mol_spec in input_mol_specs]
        if len(smiles) != len(set(smiles)):
            raise ValueError("Smiles in input mol dicts must be unique.")

        mol_specs = []
        for i, mol_dict in enumerate(input_mol_specs):
            # TODO: put this in a function
            openff_mol = openff.toolkit.topology.Molecule.from_smiles(mol_dict.smile)

            # add conformer
            if geometries := mol_dict.geometries:
                for geometry in geometries:
                    inferred_mol = infer_openff_mol(geometry.xyz)
                    is_isomorphic, atom_map = get_atom_map(inferred_mol, openff_mol)
                    if not is_isomorphic:
                        raise ValueError(
                            f"An isomorphism cannot be found between smile {mol_dict.smile} "
                            f"and the provided geometry {geometry.xyz}."
                        )
                    new_mol = pymatgen.core.Molecule.from_sites(
                        [geometry.xyz.sites[i] for i in atom_map.values()]
                    )
                    openff_mol.add_conformer(new_mol.cart_coords * angstrom)
            else:
                atom_map = {i: i for i in range(openff_mol.n_atoms)}
                # TODO document this
                openff_mol.generate_conformers(
                    n_conformers=mol_dict.max_conformers or 1
                )

            # assign partial charges
            if mol_dict.partial_charges is not None:
                partial_charges = np.array(mol_dict.partial_charges)
                openff_mol.partial_charges = partial_charges[list(atom_map.values())] * elementary_charge  # type: ignore
            elif openff_mol.n_atoms == 1:
                openff_mol.partial_charges = (
                    np.array([openff_mol.total_charge.magnitude]) * elementary_charge
                )
            else:
                openff_mol.assign_partial_charges(self.default_charge_method)
            charge_scaling = mol_dict.charge_scaling or 1
            openff_mol.partial_charges = openff_mol.partial_charges * charge_scaling

            # create mol_spec
            mol_spec = dict(
                name=mol_dict.name,
                count=mol_dict.count,
                smile=mol_dict.smile,
                forcefield=mol_dict.force_field or self.default_force_field,  # type: ignore
                formal_charge=int(
                    np.sum(openff_mol.partial_charges.magnitude) / charge_scaling
                ),
                openff_mol=openff_mol,
            )
            mol_specs.append(mol_spec)

        openff_counts = {spec["openff_mol"]: spec["count"] for spec in mol_specs}

        assert (density is None) ^ (
            box is None
        ), "Density OR box must be included, but not both."
        if box is None:
            box = get_box(openff_counts, density)  # type: ignore

        # TODO: create molgraphs later
        coordinates = get_coordinates(
            openff_counts, box, self.packmol_random_seed, self.packmol_timeout
        )
        openff_topology = get_openff_topology(openff_counts)
        openmm_topology = openff_topology.to_openmm()

        ffs = np.array([mol_spec["forcefield"] for mol_spec in mol_specs])
        if np.all(ffs == ffs[0]) and ffs[0] in ["sage", "opls"]:
            system = parameterize_w_interchange(
                openff_topology, mol_specs, box, force_field=ffs[0]
            )
        else:
            # system = parameterize_w_openmm_forcefields(mol_specs)
            raise ValueError(
                "All molecules must use the same force field and it must be 'sage' or 'opls'."
            )
        # figure out FF

        integrator = LangevinMiddleIntegrator(
            self.temperature * kelvin,
            self.friction_coefficient / picoseconds,
            self.step_size * picoseconds,
        )
        context = Context(system, integrator)
        # context.setPositions needs coordinates in nm, but we have them in
        # Angstrom from packmol. Convert.
        context.setPositions(np.divide(coordinates, 10))
        state = context.getState(getPositions=True)
        # instantiate input files and feed to input_set
        topology_input = TopologyInput(openmm_topology)
        system_input = SystemInput(system)
        integrator_input = IntegratorInput(integrator)
        state_input = StateInput(state)
        input_set = OpenMMSet(
            inputs={
                self.topology_file: topology_input,
                self.system_file: system_input,
                self.integrator_file: integrator_input,
                self.state_file: state_input,
            },
            topology_file=self.topology_file,
            system_file=self.system_file,
            integrator_file=self.integrator_file,
            state_file=self.state_file,
        )
<<<<<<< HEAD
        input_set.settings = self._get_input_settings(smiles, box, charged_mols)
        return input_set


class OpenMMAlchemyGen(OpenMMSolutionGen):
    """
    An InputGenerator for openmm alchemy.
    """

    def __init__(self, rxn_atoms_file="reaction_spec.json", **kwargs):
        super().__init__(**kwargs)
        self.reaction_spec_file = rxn_atoms_file

    def get_input_set(  # type: ignore
        self,
        smiles: Dict[str, int],
        reaction: AlchemicalReaction,
        density: Optional[float] = None,
        box: Optional[List[float]] = None,
    ) -> InputSet:
        """
        This executes all the logic to create the input set. It generates coordinates, instantiates
        the OpenMM objects, serializes the OpenMM objects, and then returns an InputSet containing
        all information needed to generate a simulation. In addition, it also identifies what atoms
        will participate in a given AlchemicalReaction and includes that information in the reaction_spec.

        Please note that if the molecules are chiral, then the SMILEs must specify a
        particular stereochemistry.

        Args:
            smiles: keys are smiles and values are number of that molecule to pack.
            reaction: a AlchemicalReaction object specifying the desired reaction to perform.
            density: the density of the system. density OR box must be given as an argument.
            box: list of [xlo, ylo, zlo, xhi, yhi, zhi]. density OR box must be given as an argument.

        Returns:
            an OpenMM.InputSet
        """
        input_set = super().get_input_set(smiles, density, box)
        half_rxns, triggers_0, triggers_1 = reaction.get_half_rxns_and_triggers(smiles)
        n_particles = input_set[self.system_file].get_system().getNumParticles()
        reaction_spec = {
            "half_reactions": half_rxns,
            "trigger_atoms": [triggers_0, triggers_1],
            "current_to_original_index": list(range(n_particles)),
            "force_field": self.force_field,
        }
        rxn_input_set = OpenMMAlchemySet(
            inputs={
                **input_set.inputs,
                self.reaction_spec_file: json.dumps(reaction_spec, cls=MontyEncoder),
            },
            topology_file=self.topology_file,
            system_file=self.system_file,
            integrator_file=self.integrator_file,
            state_file=self.state_file,
            rxn_atoms_file=self.reaction_spec_file,
        )
        return rxn_input_set
=======
        # TODO: get_input_settings must be refactored
        input_set.settings = self._get_input_settings(mol_specs, box)
        return input_set
>>>>>>> 49f73782
<|MERGE_RESOLUTION|>--- conflicted
+++ resolved
@@ -33,12 +33,8 @@
     IntegratorInput,
     StateInput,
 )
-<<<<<<< HEAD
 from pymatgen.io.openmm.sets import OpenMMSet, OpenMMAlchemySet
-=======
 from pymatgen.io.openmm.schema import InputMoleculeSpec
-from pymatgen.io.openmm.sets import OpenMMSet
->>>>>>> 49f73782
 from pymatgen.io.openmm.utils import (
     get_box,
     get_coordinates,
@@ -50,7 +46,6 @@
     infer_openff_mol,
 )
 from pymatgen.io.openmm.alchemy_utils import AlchemicalReaction
-
 
 __author__ = "Orion Cohen, Ryan Kingsbury"
 __version__ = "1.0"
@@ -273,8 +268,8 @@
             integrator_file=self.integrator_file,
             state_file=self.state_file,
         )
-<<<<<<< HEAD
-        input_set.settings = self._get_input_settings(smiles, box, charged_mols)
+        # TODO: get_input_settings must be refactored
+        input_set.settings = self._get_input_settings(mol_specs, box)
         return input_set
 
 
@@ -289,11 +284,11 @@
 
     def get_input_set(  # type: ignore
         self,
-        smiles: Dict[str, int],
+        input_mol_dicts: List[Union[Dict, InputMoleculeSpec]],
         reaction: AlchemicalReaction,
         density: Optional[float] = None,
         box: Optional[List[float]] = None,
-    ) -> InputSet:
+    ) -> OpenMMAlchemySet:
         """
         This executes all the logic to create the input set. It generates coordinates, instantiates
         the OpenMM objects, serializes the OpenMM objects, and then returns an InputSet containing
@@ -312,7 +307,8 @@
         Returns:
             an OpenMM.InputSet
         """
-        input_set = super().get_input_set(smiles, density, box)
+        input_set = super().get_input_set(input_mol_dicts, density, box)
+        smiles = [mol_dict["smile"] for mol_dict in input_mol_dicts]
         half_rxns, triggers_0, triggers_1 = reaction.get_half_rxns_and_triggers(smiles)
         n_particles = input_set[self.system_file].get_system().getNumParticles()
         reaction_spec = {
@@ -332,9 +328,4 @@
             state_file=self.state_file,
             rxn_atoms_file=self.reaction_spec_file,
         )
-        return rxn_input_set
-=======
-        # TODO: get_input_settings must be refactored
-        input_set.settings = self._get_input_settings(mol_specs, box)
-        return input_set
->>>>>>> 49f73782
+        return rxn_input_set